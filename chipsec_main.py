--- conflicted
+++ resolved
@@ -406,11 +406,8 @@
         adv_options.add_argument('--record', dest='_to_file', help='run chipsec and clone helper results into JSON file')
         adv_options.add_argument('--replay', dest='_from_file', help='replay a chipsec run with JSON file')
         adv_options.add_argument('--helper', dest='_driver_exists', help='specify OS Helper', choices=[i for i in oshelper.avail_helpers])
-<<<<<<< HEAD
         adv_options.add_argument('-nb', '--no_banner', dest='_show_banner', help="chipsec won't display banner information", action='store_false')
-=======
         adv_options.add_argument('--skip_config', dest='_load_config', help='skip configuration and driver loading', action='store_false')
->>>>>>> 51ce2224
 
         parser.parse_args(self.argv, namespace=ChipsecMain)
 
