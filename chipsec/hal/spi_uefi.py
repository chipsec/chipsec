--- conflicted
+++ resolved
@@ -253,7 +253,6 @@
 
     _off, next_offset, _name, _type, _img, _hdrsz = NextFwFileSection( data, Size, offset, polarity )
     while next_offset is not None:
-<<<<<<< HEAD
         if _name is not None:
             sec = EFI_SECTION( _off, _name, _type, _img, _hdrsz )
             # pick random file name in case dumpall=False - we'll need it to decompress the section
@@ -264,30 +263,7 @@
                 sec.calc_hashes( sec.HeaderSize )
             elif sec.Type == EFI_SECTION_USER_INTERFACE:
                 # "leaf" UI section: update section's UI name
-                sec.ui_string = unicode(sec.Image[sec.HeaderSize:], "utf-16-le")[:-1]
-=======
-        sec = EFI_SECTION( _off, _name, _type, _img, _hdrsz )
-        # pick random file name in case dumpall=False - we'll need it to decompress the section
-        sec_fs_name = "sect%02d_%s" % (secn, ''.join(random.choice(string.ascii_lowercase) for _ in range(4)))
-
-        if sec.Type in EFI_SECTIONS_EXE:
-            # "leaf" executable section: update hashes and check against match criteria
-            sec.calc_hashes( sec.HeaderSize )
-        elif sec.Type == EFI_SECTION_USER_INTERFACE:
-            # "leaf" UI section: update section's UI name
-            sec.ui_string = unicode(sec.Image[sec.HeaderSize:], "utf-16-le", errors="ignore")[:-1]
-        elif sec.Type == EFI_SECTION_GUID_DEFINED:
-            guid0, guid1, guid2, guid3, sec.DataOffset, sec.Attributes = struct.unpack(EFI_GUID_DEFINED_SECTION, sec.Image[sec.HeaderSize:sec.HeaderSize+EFI_GUID_DEFINED_SECTION_size])
-            sec.Guid = guid_str(guid0, guid1, guid2, guid3)
-
-        # "container" sections: keep parsing
-        if sec.Type in (EFI_SECTION_COMPRESSION, EFI_SECTION_GUID_DEFINED, EFI_SECTION_FIRMWARE_VOLUME_IMAGE, EFI_SECTION_RAW):
-            if sec.Type == EFI_SECTION_COMPRESSION:
-                ul, ct = struct.unpack(EFI_COMPRESSION_SECTION, sec.Image[sec.HeaderSize:sec.HeaderSize+EFI_COMPRESSION_SECTION_size])
-                d = decompress_section_data( _uefi, "", sec_fs_name, sec.Image[sec.HeaderSize+EFI_COMPRESSION_SECTION_size:], ct, True )
-                if d:
-                    sec.children = build_efi_modules_tree( _uefi, fwtype, d, len(d), 0, polarity )
->>>>>>> 45dc8d63
+                sec.ui_string = unicode(sec.Image[sec.HeaderSize:], "utf-16-le", errors="ignore")[:-1]
             elif sec.Type == EFI_SECTION_GUID_DEFINED:
                 guid0, guid1, guid2, guid3, sec.DataOffset, sec.Attributes = struct.unpack(EFI_GUID_DEFINED_SECTION, sec.Image[sec.HeaderSize:sec.HeaderSize+EFI_GUID_DEFINED_SECTION_size])
                 sec.Guid = guid_str(guid0, guid1, guid2, guid3)
@@ -301,7 +277,6 @@
                         d = decompress_section_data( _uefi, "", sec_fs_name, sec.Image[sec.HeaderSize+EFI_COMPRESSION_SECTION_size + 4:], ct, True )
                     if d:
                         sec.children = build_efi_modules_tree( _uefi, fwtype, d, len(d), 0, polarity )
-<<<<<<< HEAD
                 elif sec.Type == EFI_SECTION_GUID_DEFINED:
                     if sec.Guid == EFI_CRC32_GUIDED_SECTION_EXTRACTION_PROTOCOL_GUID:
                         sec.children = build_efi_modules_tree( _uefi, fwtype, sec.Image[sec.DataOffset:], Size - sec.DataOffset, 0, polarity )
@@ -315,9 +290,6 @@
                     else:
                         sec.children = build_efi_model( _uefi, sec.Image[sec.HeaderSize:], fwtype )
                 elif sec.Type in (EFI_SECTION_FIRMWARE_VOLUME_IMAGE, EFI_SECTION_RAW):
-=======
-                elif sec.Guid == FIRMWARE_VOLUME_GUID or sec.Guid == VOLUME_SECTION_GUID:
->>>>>>> 45dc8d63
                     sec.children = build_efi_model( _uefi, sec.Image[sec.HeaderSize:], fwtype )
 
             sections.append(sec)
