--- conflicted
+++ resolved
@@ -1,671 +1,666 @@
-#!/usr/bin/env python
-#CHIPSEC: Platform Security Assessment Framework
-#Copyright (c) 2010-2016, Intel Corporation
-# 
-#This program is free software; you can redistribute it and/or
-#modify it under the terms of the GNU General Public License
-#as published by the Free Software Foundation; Version 2.
-#
-#This program is distributed in the hope that it will be useful,
-#but WITHOUT ANY WARRANTY; without even the implied warranty of
-#MERCHANTABILITY or FITNESS FOR A PARTICULAR PURPOSE.  See the
-#GNU General Public License for more details.
-#
-#You should have received a copy of the GNU General Public License
-#along with this program; if not, write to the Free Software
-#Foundation, Inc., 51 Franklin Street, Fifth Floor, Boston, MA  02110-1301, USA.
-#
-#Contact information:
-#chipsec@intel.com
-#
-
-
-
-"""
-Main application logic and automation functions
-"""
-
-__version__ = '1.2.4'
-
-## These are for debugging imports
-import inspect
-import __builtin__
-savimp = __builtin__.__import__
-
-def newimp(name, *x):
-    caller = inspect.currentframe().f_back
-    if 'chipsec' in name:
-        print "%-35s -> %s" % (caller.f_globals.get('__name__'), name)
-    return savimp(name, *x)
-## Uncomment the following line to display  the imports that chipsec calls
-#__builtin__.__import__ = newimp
-## END DEBUG
-
-import os
-import re
-import sys
-import fnmatch
-import time
-import traceback
-
-import errno
-
-
-_importlib = True
-try:
-    import importlib
-except ImportError:
-    _importlib = False
-#import zipfile
-
-from chipsec.logger import logger
-
-class ExitCode:
-    OK         = 0
-    SKIPPED    = 1
-    WARNING    = 2
-    DEPRECATED = 4
-    FAIL       = 8
-    ERROR      = 16
-    EXCEPTION  = 32
-    def __init__(self):
-        self._skipped    = False
-        self._warning    = False
-        self._deprecated = False
-        self._fail       = False
-        self._error      = False
-        self._exception  = False
-
-    def skipped(self):     self._skipped = True
-    def warning(self):     self._warning = True
-    def deprecated(self):  self._deprecated = True
-    def fail(self):        self._fail = True
-    def error(self):       self._error = True
-    def exception(self):   self._exception = True
-
-    def get_code(self):
-        exit_code = ExitCode.OK
-        if self._skipped:      exit_code = exit_code | ExitCode.SKIPPED
-        if self._warning:      exit_code = exit_code | ExitCode.WARNING
-        if self._deprecated:   exit_code = exit_code | ExitCode.DEPRECATED
-        if self._fail:         exit_code = exit_code | ExitCode.FAIL
-        if self._error:        exit_code = exit_code | ExitCode.ERROR
-        if self._exception:    exit_code = exit_code | ExitCode.EXCEPTION
-        return exit_code
-
-    def is_skipped(self):     return self._skipped
-    def is_warning(self):     return self._warning
-    def is_deprecated(self):  return self._deprecated
-    def is_fail(self):        return self._fail
-    def is_error(self):       return self._error
-    def is_exception(self):   return self._exception
-
-
-    def parse(self, code):
-        code = int(code)
-        self._skipped    = ( code & ExitCode.SKIPPED )    != 0
-        self._warning    = ( code & ExitCode.WARNING )    != 0
-        self._deprecated = ( code & ExitCode.DEPRECATED ) != 0
-        self._fail       = ( code & ExitCode.FAIL )       != 0
-        self._error      = ( code & ExitCode.ERROR )      != 0
-        self._exception  = ( code & ExitCode.EXCEPTION )  != 0
-
-    def __str__(self):
-        return """
-        SKIPPED    = %r
-        WARNING    = %r
-        DEPRECATED = %r
-        FAIL       = %r
-        ERROR      = %r
-        EXCEPTION  = %r"""%(
-        self._skipped    ,
-        self._warning    ,
-        self._deprecated ,
-        self._fail       ,
-        self._error      ,
-        self._exception  )
-
-
-
-import chipsec.file
-import chipsec.module
-from chipsec.helper.oshelper import OsHelperError
-
-
-class ChipsecMain:
-
-
-    def __init__(self, argv):
-        self.VERBOSE = False
-        self.CHIPSEC_FOLDER = os.path.abspath(chipsec.file.get_main_dir())
-        self.CHIPSEC_LOADED_AS_EXE = chipsec.file.main_is_frozen()
-        self.USER_MODULE_TAGS = []
-        self.ZIP_MODULES_RE = None
-        self.Import_Path             = "chipsec.modules."
-        self.Modules_Path            = os.path.join(self.CHIPSEC_FOLDER,"chipsec","modules")
-        self.IMPORT_PATHS            = []
-        self.Loaded_Modules  = []
-        self._list_tags = False
-        self.AVAILABLE_TAGS = []
-        self.MODPATH_RE      = re.compile("^\w+(\.\w+)*$")
-        self.failfast = False
-        self.no_time = False
-        self._output         = 'chipsec.log'
-        self._module         = None
-        self._module_argv    = None
-        self._platform       = None
-        self._start_svc      = True
-        self._no_driver      = False
-        self._unkownPlatform = True
-        self._list_tags      = False
-        self.version="    "
-        self.VERSION_FILE = os.path.join( self.CHIPSEC_FOLDER , "chipsec", "VERSION" )
-        if os.path.exists( self.VERSION_FILE ):
-            with open(self.VERSION_FILE, "r") as verFile:
-                self.version = verFile.read()
-        self.argv = argv
-        self.parse_args()
-        from chipsec.chipset import cs
-        self._cs = cs()
-
-    def get_chipsec_version(self):
-        return "%s"% (__version__)
-
-    def print_banner(self):
-        """
-        Prints chipsec banner
-        """
-        logger().log( "################################################################\n"
-                      "##                                                            ##\n"
-                      "##  CHIPSEC: Platform Hardware Security Assessment Framework  ##\n"
-                      "##                                                            ##\n"
-                      "################################################################" )
-        logger().log( "[CHIPSEC] Version %s" % self.get_chipsec_version() )
-        logger().log( "[CHIPSEC] Arguments: %s"% " ".join(self.argv) )
-
-    ##################################################################################
-    # Module API
-    ##################################################################################
-    def f_mod(self,x):
-        return ( x.find('__init__') == -1 and ZIP_MODULES_RE.match(x) )
-
-    def map_modname(self,x):
-        return (x.rpartition('.')[0]).replace('/','.')
-        #return ((x.split('/', 2)[2]).rpartition('.')[0]).replace('/','.')
-
-    def map_pass(self,x):
-        return x
-
-    def import_module(self,module_path):
-        module = None
-        if not self.MODPATH_RE.match(module_path):
-            logger().error( "Invalid module path: %s" % module_path )
-        else:
-            try:
-                module = importlib.import_module( module_path )
-            except BaseException, msg:
-                logger().error( "Exception occurred during import of %s: '%s'" % (module_path, str(msg)) )
-                if logger().DEBUG: logger().log_bad(traceback.format_exc())
-                if self.failfast: raise msg
-        return module
-
-    def verify_module_tags(self,module):
-        run_it = True
-        if len(self.USER_MODULE_TAGS) > 0 or self._list_tags:
-            run_it = False
-            module_tags= module.get_tags()
-            for mt in module_tags:
-                if self._list_tags:
-                    if mt not in self.AVAILABLE_TAGS: self.AVAILABLE_TAGS.append(mt)
-                elif mt in  self.USER_MODULE_TAGS:
-                    run_it = True
-        return run_it
-
-
-    def old_run_module( self, module_path, module_argv ):
-        module_path = module_path.replace( os.sep, '.' )
-        module = self.import_module(module_path)
-        if module == None and _importlib: return None
-        run_it = True
-        if len(self.USER_MODULE_TAGS) > 0 or self._list_tags:
-            run_it = False
-            module_tags=[]
-            try:
-                module_tags = getattr( module, 'TAGS' )
-            except:
-                if logger().DEBUG:
-                    logger().log(module_path)
-                    logger().log_bad(traceback.format_exc())
-            for mt in module_tags:
-                if self._list_tags:
-                    if mt not in self.AVAILABLE_TAGS: self.AVAILABLE_TAGS.append(mt)
-                elif mt in  self.USER_MODULE_TAGS:
-                    run_it = True
-
-        if module_argv:
-            logger().log( "[*] Module arguments (%d):" % len(module_argv) )
-            logger().log( module_argv )
-        else:
-            module_argv = []
-
-
-        if run_it:
-            try:
-                result = False
-                result = getattr( module, 'run' )( module_argv )
-                return result
-            except (None,Exception) , msg:
-                if logger().DEBUG: logger().log_bad(traceback.format_exc())
-                logger().log_error_check( "Exception occurred during %s.run(): '%s'" % (module_path, str(msg)) )
-                raise
-        else:
-            from chipsec.module_common import ModuleResult
-            return ModuleResult.SKIPPED
-
-
-
-    def run_module( self, modx, module_argv ):
-        from chipsec.module_common import ModuleResult
-        result = None
-        try:
-            if not modx.do_import(): return ModuleResult.ERROR
-            if not self._list_tags: logger().log( "[*] Module path: %s" % modx.get_location() )
-
-            if self.verify_module_tags( modx ):
-                result = modx.run( module_argv )
-            else:
-                return ModuleResult.SKIPPED
-        except BaseException , msg:
-            if logger().DEBUG: logger().log_bad(traceback.format_exc())
-            logger().log_error_check( "Exception occurred during %s.run(): '%s'" % (modx.get_name(), str(msg)) )
-            raise msg
-        return result
-
-    ##
-    # full_path can be one of three things:
-    # 1. the actual full path to the py or pyc file  i.e. c:\some_path\chipsec\modules\common\bios_wp.py
-    # 2. a path to the pyc file inside a zip file    i.e. chipsec/modules/common/bios_wp.pyc
-    # 3. the name of the module                      i.e. chipsec.modules.common.bios_wp
-    def get_module_name( self, full_path):
-        name = full_path
-        # case #1, the full path: remove prefix
-        if full_path.startswith(self.CHIPSEC_FOLDER+os.path.sep):
-            name = full_path.replace ( self.CHIPSEC_FOLDER+os.path.sep, '')
-        else:
-            for path in self.IMPORT_PATHS:
-                if full_path.startswith(os.path.abspath(path)+os.path.sep):
-                    name = full_path.replace ( os.path.abspath(path)+os.path.sep, '')
-        # case #1 and #2: remove the extension
-        if name.lower().endswith('.py') : name = name[:-3]
-        if name.lower().endswith('.pyc'): name = name[:-4]
-        # case #1: replace slashes with dots
-        name = name.replace( os.path.sep, '.' )
-        # case #2: when in a zip it is always forward slash
-        name = name.replace( '/', '.' )
-
-        # Add 'chipsec.modules.' if shor module name was provided and alternative import paths were not specified
-        if [] == self.IMPORT_PATHS and not name.startswith( self.Import_Path ):
-            name = self.Import_Path + name
-
-        return name
-
-
-
-    #
-    # module_path is a file path relative to chipsec
-    # E.g. chipsec/modules/common/module.py
-    #
-    def load_module( self, module_path, module_argv ):
-        module_name =  self.get_module_name(module_path)
-        module = chipsec.module.Module(module_name)
-
-        if module not in self.Loaded_Modules:
-            self.Loaded_Modules.append( (module,module_argv) )
-            if not self._list_tags: logger().log( "[+] loaded %s" % module.get_name() )
-        return True
-
-    # @TODO: Fix it!
-    def unload_module( self, module_path ):
-        if module_path in self.Loaded_Modules:
-            self.Loaded_Modules.remove( module_path )
-        return True
-
-    def load_modules_from_path( self, from_path, recursive = True ):
-        if logger().VERBOSE: logger().log( "[*] Path: %s" % os.path.abspath( from_path ) )
-        for dirname, subdirs, mod_fnames in os.walk( os.path.abspath( from_path ) ) :
-            if not recursive:
-                while len(subdirs) > 0:
-                    subdirs.pop()
-            for modx in mod_fnames:
-                if fnmatch.fnmatch( modx, '*.py' ) and not fnmatch.fnmatch( modx, '__init__.py' ):
-                    self.load_module( os.path.join( dirname, modx ), None )
-
-    def load_my_modules(self):
-        from chipsec.chipset import CHIPSET_ID_UNKNOWN
-        #
-        # Step 1.
-        # Load modules common to all supported platforms
-        #
-        common_path = os.path.join( self.Modules_Path, 'common' )
-        logger().log( "[*] loading common modules from \"%s\" .." % common_path.replace(os.getcwd(),'.') )
-        self.load_modules_from_path( common_path )
-        #
-        # Step 2.
-        # Load platform-specific modules from the corresponding platform module directory
-        #
-        chipset_path = os.path.join( self.Modules_Path, self._cs.code.lower() )
-        if (CHIPSET_ID_UNKNOWN != self._cs.id) and os.path.exists( chipset_path ):
-            logger().log( "[*] loading platform specific modules from \"%s\" .." % chipset_path.replace(os.getcwd(),'.') )
-            self.load_modules_from_path( chipset_path )
-        else:
-            logger().log( "[*] No platform specific modules to load" )
-        #
-        # Step 3.
-        # Enumerate all modules from the root module directory
-        logger().log( "[*] loading modules from \"%s\" .." % self.Modules_Path.replace(os.getcwd(),'.') )
-        self.load_modules_from_path( self.Modules_Path, False )
-
-
-    def load_user_modules(self):
-        for import_path in self.IMPORT_PATHS:
-            logger().log( "[*] loading modules from \"%s\" .." % import_path )
-            self.load_modules_from_path(import_path)
-
-    def clear_loaded_modules(self):
-        del self.Loaded_Modules[:]
-
-
-    def print_loaded_modules(self):
-        if self.Loaded_Modules == []:
-            logger().log( "No modules have been loaded" )
-        for (modx,modx_argv) in self.Loaded_Modules:
-            logger().log( modx )
-
-
-    def run_loaded_modules(self):
-        from chipsec.module_common import ModuleResult
-
-        failed   = []
-        errors   = []
-        warnings = []
-        passed   = []
-        skipped  = []
-        exceptions = []
-        executed = 0
-        exit_code = ExitCode()
-
-        if not self._list_tags: logger().log( "[*] running loaded modules .." )
-
-        t = time.time()
-        for (modx,modx_argv) in self.Loaded_Modules:
-            executed += 1
-            if not self._list_tags: logger().start_module( modx.get_name( ) )
-            # Run the module
-            try:
-                result = self.run_module( modx, modx_argv )
-            except BaseException:
-                exceptions.append( modx )
-                exit_code.exception()
-                result = ModuleResult.ERROR
-                if logger().DEBUG: logger().log_bad(traceback.format_exc())
-                if self.failfast: raise
-            # Module uses the old API  display warning and try to run anyways
-            if result == ModuleResult.DEPRECATED:
-                exit_code.deprecated()
-                logger().log_warning( 'Module %s does not inherit BaseModule class. Attempting to locate run function..' % str(modx) )
-                try:
-                    result = self.old_run_module( modx.get_name(), modx_argv )
-                except BaseException:
-                    exceptions.append( modx )
-                    exit_code.exception()
-                    result = ModuleResult.ERROR
-                    if logger().DEBUG: logger().log_bad(traceback.format_exc())
-                    if self.failfast: raise
-
-            if not self._list_tags: logger().end_module( modx.get_name() )
-
-            if None == result or ModuleResult.ERROR == result:
-                errors.append( modx )
-                exit_code.error()
-            elif False == result or ModuleResult.FAILED == result:
-                failed.append( modx )
-                exit_code.fail()
-            elif True == result or ModuleResult.PASSED == result:
-                passed.append( modx )
-            elif ModuleResult.WARNING == result:
-                exit_code.warning()
-                warnings.append( modx )
-            elif ModuleResult.SKIPPED == result:
-                exit_code.skipped()
-                skipped.append( modx )
-
-
-        if not self._list_tags:
-            logger().log( "" )
-            logger().log( "[CHIPSEC] ***************************  SUMMARY  ***************************" )
-            if not self.no_time:
-                logger().log( "[CHIPSEC] Time elapsed          %.3f" % (time.time()-t) )
-            logger().log( "[CHIPSEC] Modules total         %d" % executed )
-            logger().log( "[CHIPSEC] Modules failed to run %d:" % len(errors) )
-            for mod in errors: logger().error( str(mod) )
-            logger().log( "[CHIPSEC] Modules passed        %d:" % len(passed) )
-            for fmod in passed: logger().log_passed( str(fmod) )
-            logger().log( "[CHIPSEC] Modules failed        %d:" % len(failed) )
-            for fmod in failed: logger().log_failed( str(fmod) )
-            logger().log( "[CHIPSEC] Modules with warnings %d:" % len(warnings) )
-            for fmod in warnings: logger().log_warning( str(fmod) )
-            logger().log( "[CHIPSEC] Modules skipped %d:" % len(skipped) )
-            for fmod in skipped: logger().log_skipped( str(fmod) )
-            if len(exceptions) > 0:
-                logger().log( "[CHIPSEC] Modules with Exceptions %d:" % len(exceptions) )
-                for fmod in exceptions: logger().error( str(fmod) )
-            logger().log( "[CHIPSEC] *****************************************************************" )
-            #logger().log( "[CHIPSEC] Version:   %s"% self.get_chipsec_version() )
-        else:
-            logger().log( "[*] Available tags are:" )
-            for at in self.AVAILABLE_TAGS: logger().log("    %s"%at)
-
-        return exit_code.get_code()
-
-
-
-    ##################################################################################
-    # Running all chipset configuration security checks
-    ##################################################################################
-
-    def run_all_modules(self):
-        if self.CHIPSEC_LOADED_AS_EXE:
-            import zipfile
-            myzip = zipfile.ZipFile( os.path.join(self.CHIPSEC_FOLDER, "library.zip" ))
-            global ZIP_MODULES_RE
-            ZIP_MODULES_RE = re.compile("^chipsec\/modules\/\w+\.pyc$|^chipsec\/modules\/common\/(\w+\/)*\w+\.pyc$|^chipsec\/modules\/"+self._cs.code.lower()+"\/\w+\.pyc$", re.IGNORECASE|re.VERBOSE)
-            zip_modules = []
-            zip_modules.extend( map(self.map_pass, filter(self.f_mod, myzip.namelist())) )
-            logger().log( "Loaded modules from ZIP:" )
-            for zmodx in zip_modules:
-                module_name = self.get_module_name(zmodx)
-                mod = chipsec.module.Module(module_name)
-                logger().log(mod.get_name())
-                self.Loaded_Modules.append( (mod,None) )
-        else:
-            self.load_my_modules()
-        self.load_user_modules()
-        return self.run_loaded_modules()
-
-
-
-
-    def usage(self):
-        from chipsec.chipset import Chipset_Code
-        print "\n- Command Line Usage\n\t``# %.65s [options]``\n" % sys.argv[0]
-        print "Options\n-------"
-        print "====================== =============================================================="
-        print "-m --module             specify module to run (example: -m common.bios_wp)"
-        print "-a --module_args        additional module arguments, format is 'arg0,arg1..'"
-        print "-v --verbose            verbose mode"
-        print "-d --debug              show debug output"
-        print "-l --log                output to log file"
-        print "====================== =============================================================="
-        print "\nAdvanced Options\n----------------"
-        print "======================== " + "="*(7*len(Chipset_Code))
-        print "-p --platform             explicitly specify platform code. Should be among the supported platforms:"
-        print "                          [ %s ]" % (" | ".join( ["%.4s" % c for c in Chipset_Code]))
-        print "-n --no_driver            chipsec won't need kernel mode functions so don't load chipsec driver"
-        print "-i --ignore_platform      run chipsec even if the platform is not recognized"
-        print "-e --exists               chipsec service has already been manually installed and started (driver loaded)."
-        print "-x --xml                  specify filename for xml output (JUnit style)."
-        print "-t --moduletype           run tests of a specific type (tag)."
-        print "   --list_tags            list all the available options for -t,--moduletype"
-        print "-I --include              specify additional path to load modules from"
-        print "   --failfast             fail on any exception and exit (don't mask exceptions)"
-        print "   --no_time              don't log timestamps"
-        print "======================== " + "="*(7*len(Chipset_Code))
-        print "\nExit Code\n---------"
-        print "CHIPSEC returns an integer exit code:\n"
-        print "- Exit code is 0:       all modules ran successfully and passed"
-        print "- Exit code is not 0:   each bit means the following:\n"
-        print "    - Bit 0: SKIPPED    at least one module was skipped"
-        print "    - Bit 1: WARNING    at least one module had a warning"
-        print "    - Bit 2: DEPRECATED at least one module uses deprecated API"
-        print "    - Bit 3: FAIL       at least one module failed"
-        print "    - Bit 4: ERROR      at least one module wasn't able to run"
-        print "    - Bit 5: EXCEPTION  at least one module thrown an unexpected exceptions"
-
-
-    def parse_args(self):
-        import getopt
-        try:
-            opts, args = getopt.getopt(self.argv, "ip:m:ho:vdea:nl:t:x:I:",
-            ["ignore_platform", "platform=", "module=", "help", "output=",
-              "verbose", "debug", "exists", "module_args=", "no_driver", "log=",
-              "moduletype=", "xml=","list_tags", "include", "failfast","no_time"])
-        except getopt.GetoptError, err:
-            print str(err)
-            self.usage()
-            return ExitCode.EXCEPTION
-
-        for o, a in opts:
-            if o in ("-v", "--verbose"):
-                logger().VERBOSE = True
-                logger().HAL     = True
-                logger().DEBUG   = True
-            elif o in ("-d", "--debug"):
-                logger().DEBUG   = True
-            elif o in ("-h", "--help"):
-                self.usage()
-                sys.exit(0)
-                return 0
-            elif o in ("-o", "--output"):
-                self._output = a
-            elif o in ("-p", "--platform"):
-                self._platform = a.upper()
-            elif o in ("-m", "--module"):
-                #_module = a.lower()
-                self._module = a
-            elif o in ("-a", "--module_args"):
-                self._module_argv = a.split(',')
-            elif o in ("-e", "--exists"):
-                self._start_svc = False
-            elif o in ("-i", "--ignore_platform"):
-                logger().log( "[*] Ignoring unsupported platform warning and continue execution" )
-                self._unkownPlatform = False
-            elif o in ("-l", "--log"):
-                #logger().log( "[*] Output to log file '%s' (--log option or chipsec_main.logger().set_log_file in Python console)" % a )
-                logger().set_log_file( a )
-            elif o in ("-t", "--moduletype"):
-                usertags = a.upper().split(",")
-                for tag in usertags:
-                    self.USER_MODULE_TAGS.append(tag)
-            elif o in ("-n", "--no_driver"):
-                self._no_driver = True
-            elif o in ("-x", "--xml"):
-                logger().set_xml_file(a)
-            elif o in ("--list_tags"):
-                self._list_tags = True
-            elif o in ("-I","--include"):
-                self.IMPORT_PATHS.append(a)
-            elif o in ("--failfast"):
-                self.failfast = True
-            elif o in ("--no_time"):
-                self.no_time = True
-            else:
-                assert False, "unknown option"
-
-    ##################################################################################
-    # Entry point for command-line execution
-    ##################################################################################
-
-    def main ( self ):
-        from chipsec.chipset import  UnknownChipsetError
-        self.print_banner()
-
-
-        for import_path in self.IMPORT_PATHS:
-            sys.path.append(os.path.abspath( import_path ) )
-
-        # If no driver needed, we won't start/stop service
-        if self._no_driver: _start_svc = False
-
-        try:
-            # If no driver needed, we won't initialize chipset with automatic platform detection
-            if not self._no_driver: self._cs.init( self._platform, self._start_svc )
-        except UnknownChipsetError , msg:
-            logger().error( "Platform is not supported (%s)." % str(msg) )
-            if self._unkownPlatform:
-                logger().error( 'To run anyways please use -i command-line option\n\n' )
-                if logger().DEBUG: logger().log_bad(traceback.format_exc())
-                if self.failfast: raise msg
-                return  ExitCode.EXCEPTION
-            logger().warn("Platform dependent functionality is likely to be incorrect")
-        except OsHelperError as os_helper_error:
-            logger().error(str(os_helper_error))
-            if logger().DEBUG: logger().log_bad(traceback.format_exc())
-            if self.failfast: raise os_helper_error
-            return ExitCode.EXCEPTION
-        except BaseException, be:
-            logger().log_bad(traceback.format_exc())
-            if self.failfast: raise be
-            return ExitCode.EXCEPTION
-
-
-        _ver = self.get_chipsec_version()
-        logger().log( "[CHIPSEC] OS      : %s %s %s %s" % (self._cs.helper.os_system, self._cs.helper.os_release, self._cs.helper.os_version, self._cs.helper.os_machine) )
-        logger().log( "[CHIPSEC] Platform: %s\n[CHIPSEC]      VID: %04X\n[CHIPSEC]      DID: %04X" % (self._cs.longname, self._cs.vid, self._cs.did))
-        #logger().log( "[CHIPSEC] CPU affinity: 0x%X" % self._cs.helper.get_affinity() )
-
-        #logger().log( "[*] CHIPSEC : %s"% _ver )
-        logger().xmlAux.add_test_suite_property( "OS", "%s %s %s %s" % (self._cs.helper.os_system, self._cs.helper.os_release, self._cs.helper.os_version, self._cs.helper.os_machine) )
-        logger().xmlAux.add_test_suite_property( "Platform", "%s, VID: %04X, DID: %04X" % (self._cs.longname, self._cs.vid, self._cs.did) )
-        logger().xmlAux.add_test_suite_property( "CHIPSEC", "%s" % _ver )
-        logger().log( " " )
-
-        if logger().VERBOSE: logger().log("[*] Running from %s" % os.getcwd())
-
-        modules_failed = 0
-        if self._module:
-            self.load_module( self._module, self._module_argv )
-            modules_failed = self.run_loaded_modules()
-            #unload_module( _module );
-        else:
-            modules_failed = self.run_all_modules()
-
-        logger().saveXML()
-
-        self._cs.destroy( self._start_svc )
-        del self._cs
-        logger().disable()
-        return modules_failed
-
-<<<<<<< HEAD
-def main():
-    chipsecMain = ChipsecMain(sys.argv[1:])
-=======
-def main(argv=None):
-    if argv is None:
-        argv = sys.argv[1:]
-    chipsecMain = ChipsecMain(argv)
->>>>>>> 48e3a3b5
-    return chipsecMain.main()
-
-if __name__ == "__main__":
-    sys.exit( main() )
+#!/usr/bin/env python
+#CHIPSEC: Platform Security Assessment Framework
+#Copyright (c) 2010-2016, Intel Corporation
+# 
+#This program is free software; you can redistribute it and/or
+#modify it under the terms of the GNU General Public License
+#as published by the Free Software Foundation; Version 2.
+#
+#This program is distributed in the hope that it will be useful,
+#but WITHOUT ANY WARRANTY; without even the implied warranty of
+#MERCHANTABILITY or FITNESS FOR A PARTICULAR PURPOSE.  See the
+#GNU General Public License for more details.
+#
+#You should have received a copy of the GNU General Public License
+#along with this program; if not, write to the Free Software
+#Foundation, Inc., 51 Franklin Street, Fifth Floor, Boston, MA  02110-1301, USA.
+#
+#Contact information:
+#chipsec@intel.com
+#
+
+
+
+"""
+Main application logic and automation functions
+"""
+
+__version__ = '1.2.4'
+
+## These are for debugging imports
+import inspect
+import __builtin__
+savimp = __builtin__.__import__
+
+def newimp(name, *x):
+    caller = inspect.currentframe().f_back
+    if 'chipsec' in name:
+        print "%-35s -> %s" % (caller.f_globals.get('__name__'), name)
+    return savimp(name, *x)
+## Uncomment the following line to display  the imports that chipsec calls
+#__builtin__.__import__ = newimp
+## END DEBUG
+
+import os
+import re
+import sys
+import fnmatch
+import time
+import traceback
+
+import errno
+
+
+_importlib = True
+try:
+    import importlib
+except ImportError:
+    _importlib = False
+#import zipfile
+
+from chipsec.logger import logger
+
+class ExitCode:
+    OK         = 0
+    SKIPPED    = 1
+    WARNING    = 2
+    DEPRECATED = 4
+    FAIL       = 8
+    ERROR      = 16
+    EXCEPTION  = 32
+    def __init__(self):
+        self._skipped    = False
+        self._warning    = False
+        self._deprecated = False
+        self._fail       = False
+        self._error      = False
+        self._exception  = False
+
+    def skipped(self):     self._skipped = True
+    def warning(self):     self._warning = True
+    def deprecated(self):  self._deprecated = True
+    def fail(self):        self._fail = True
+    def error(self):       self._error = True
+    def exception(self):   self._exception = True
+
+    def get_code(self):
+        exit_code = ExitCode.OK
+        if self._skipped:      exit_code = exit_code | ExitCode.SKIPPED
+        if self._warning:      exit_code = exit_code | ExitCode.WARNING
+        if self._deprecated:   exit_code = exit_code | ExitCode.DEPRECATED
+        if self._fail:         exit_code = exit_code | ExitCode.FAIL
+        if self._error:        exit_code = exit_code | ExitCode.ERROR
+        if self._exception:    exit_code = exit_code | ExitCode.EXCEPTION
+        return exit_code
+
+    def is_skipped(self):     return self._skipped
+    def is_warning(self):     return self._warning
+    def is_deprecated(self):  return self._deprecated
+    def is_fail(self):        return self._fail
+    def is_error(self):       return self._error
+    def is_exception(self):   return self._exception
+
+
+    def parse(self, code):
+        code = int(code)
+        self._skipped    = ( code & ExitCode.SKIPPED )    != 0
+        self._warning    = ( code & ExitCode.WARNING )    != 0
+        self._deprecated = ( code & ExitCode.DEPRECATED ) != 0
+        self._fail       = ( code & ExitCode.FAIL )       != 0
+        self._error      = ( code & ExitCode.ERROR )      != 0
+        self._exception  = ( code & ExitCode.EXCEPTION )  != 0
+
+    def __str__(self):
+        return """
+        SKIPPED    = %r
+        WARNING    = %r
+        DEPRECATED = %r
+        FAIL       = %r
+        ERROR      = %r
+        EXCEPTION  = %r"""%(
+        self._skipped    ,
+        self._warning    ,
+        self._deprecated ,
+        self._fail       ,
+        self._error      ,
+        self._exception  )
+
+
+
+import chipsec.file
+import chipsec.module
+from chipsec.helper.oshelper import OsHelperError
+
+
+class ChipsecMain:
+
+
+    def __init__(self, argv):
+        self.VERBOSE = False
+        self.CHIPSEC_FOLDER = os.path.abspath(chipsec.file.get_main_dir())
+        self.CHIPSEC_LOADED_AS_EXE = chipsec.file.main_is_frozen()
+        self.USER_MODULE_TAGS = []
+        self.ZIP_MODULES_RE = None
+        self.Import_Path             = "chipsec.modules."
+        self.Modules_Path            = os.path.join(self.CHIPSEC_FOLDER,"chipsec","modules")
+        self.IMPORT_PATHS            = []
+        self.Loaded_Modules  = []
+        self._list_tags = False
+        self.AVAILABLE_TAGS = []
+        self.MODPATH_RE      = re.compile("^\w+(\.\w+)*$")
+        self.failfast = False
+        self.no_time = False
+        self._output         = 'chipsec.log'
+        self._module         = None
+        self._module_argv    = None
+        self._platform       = None
+        self._start_svc      = True
+        self._no_driver      = False
+        self._unkownPlatform = True
+        self._list_tags      = False
+        self.version="    "
+        self.VERSION_FILE = os.path.join( self.CHIPSEC_FOLDER , "chipsec", "VERSION" )
+        if os.path.exists( self.VERSION_FILE ):
+            with open(self.VERSION_FILE, "r") as verFile:
+                self.version = verFile.read()
+        self.argv = argv
+        self.parse_args()
+        from chipsec.chipset import cs
+        self._cs = cs()
+
+    def get_chipsec_version(self):
+        return "%s"% (__version__)
+
+    def print_banner(self):
+        """
+        Prints chipsec banner
+        """
+        logger().log( "################################################################\n"
+                      "##                                                            ##\n"
+                      "##  CHIPSEC: Platform Hardware Security Assessment Framework  ##\n"
+                      "##                                                            ##\n"
+                      "################################################################" )
+        logger().log( "[CHIPSEC] Version %s" % self.get_chipsec_version() )
+        logger().log( "[CHIPSEC] Arguments: %s"% " ".join(self.argv) )
+
+    ##################################################################################
+    # Module API
+    ##################################################################################
+    def f_mod(self,x):
+        return ( x.find('__init__') == -1 and ZIP_MODULES_RE.match(x) )
+
+    def map_modname(self,x):
+        return (x.rpartition('.')[0]).replace('/','.')
+        #return ((x.split('/', 2)[2]).rpartition('.')[0]).replace('/','.')
+
+    def map_pass(self,x):
+        return x
+
+    def import_module(self,module_path):
+        module = None
+        if not self.MODPATH_RE.match(module_path):
+            logger().error( "Invalid module path: %s" % module_path )
+        else:
+            try:
+                module = importlib.import_module( module_path )
+            except BaseException, msg:
+                logger().error( "Exception occurred during import of %s: '%s'" % (module_path, str(msg)) )
+                if logger().DEBUG: logger().log_bad(traceback.format_exc())
+                if self.failfast: raise msg
+        return module
+
+    def verify_module_tags(self,module):
+        run_it = True
+        if len(self.USER_MODULE_TAGS) > 0 or self._list_tags:
+            run_it = False
+            module_tags= module.get_tags()
+            for mt in module_tags:
+                if self._list_tags:
+                    if mt not in self.AVAILABLE_TAGS: self.AVAILABLE_TAGS.append(mt)
+                elif mt in  self.USER_MODULE_TAGS:
+                    run_it = True
+        return run_it
+
+
+    def old_run_module( self, module_path, module_argv ):
+        module_path = module_path.replace( os.sep, '.' )
+        module = self.import_module(module_path)
+        if module == None and _importlib: return None
+        run_it = True
+        if len(self.USER_MODULE_TAGS) > 0 or self._list_tags:
+            run_it = False
+            module_tags=[]
+            try:
+                module_tags = getattr( module, 'TAGS' )
+            except:
+                if logger().DEBUG:
+                    logger().log(module_path)
+                    logger().log_bad(traceback.format_exc())
+            for mt in module_tags:
+                if self._list_tags:
+                    if mt not in self.AVAILABLE_TAGS: self.AVAILABLE_TAGS.append(mt)
+                elif mt in  self.USER_MODULE_TAGS:
+                    run_it = True
+
+        if module_argv:
+            logger().log( "[*] Module arguments (%d):" % len(module_argv) )
+            logger().log( module_argv )
+        else:
+            module_argv = []
+
+
+        if run_it:
+            try:
+                result = False
+                result = getattr( module, 'run' )( module_argv )
+                return result
+            except (None,Exception) , msg:
+                if logger().DEBUG: logger().log_bad(traceback.format_exc())
+                logger().log_error_check( "Exception occurred during %s.run(): '%s'" % (module_path, str(msg)) )
+                raise
+        else:
+            from chipsec.module_common import ModuleResult
+            return ModuleResult.SKIPPED
+
+
+
+    def run_module( self, modx, module_argv ):
+        from chipsec.module_common import ModuleResult
+        result = None
+        try:
+            if not modx.do_import(): return ModuleResult.ERROR
+            if not self._list_tags: logger().log( "[*] Module path: %s" % modx.get_location() )
+
+            if self.verify_module_tags( modx ):
+                result = modx.run( module_argv )
+            else:
+                return ModuleResult.SKIPPED
+        except BaseException , msg:
+            if logger().DEBUG: logger().log_bad(traceback.format_exc())
+            logger().log_error_check( "Exception occurred during %s.run(): '%s'" % (modx.get_name(), str(msg)) )
+            raise msg
+        return result
+
+    ##
+    # full_path can be one of three things:
+    # 1. the actual full path to the py or pyc file  i.e. c:\some_path\chipsec\modules\common\bios_wp.py
+    # 2. a path to the pyc file inside a zip file    i.e. chipsec/modules/common/bios_wp.pyc
+    # 3. the name of the module                      i.e. chipsec.modules.common.bios_wp
+    def get_module_name( self, full_path):
+        name = full_path
+        # case #1, the full path: remove prefix
+        if full_path.startswith(self.CHIPSEC_FOLDER+os.path.sep):
+            name = full_path.replace ( self.CHIPSEC_FOLDER+os.path.sep, '')
+        else:
+            for path in self.IMPORT_PATHS:
+                if full_path.startswith(os.path.abspath(path)+os.path.sep):
+                    name = full_path.replace ( os.path.abspath(path)+os.path.sep, '')
+        # case #1 and #2: remove the extension
+        if name.lower().endswith('.py') : name = name[:-3]
+        if name.lower().endswith('.pyc'): name = name[:-4]
+        # case #1: replace slashes with dots
+        name = name.replace( os.path.sep, '.' )
+        # case #2: when in a zip it is always forward slash
+        name = name.replace( '/', '.' )
+
+        # Add 'chipsec.modules.' if shor module name was provided and alternative import paths were not specified
+        if [] == self.IMPORT_PATHS and not name.startswith( self.Import_Path ):
+            name = self.Import_Path + name
+
+        return name
+
+
+
+    #
+    # module_path is a file path relative to chipsec
+    # E.g. chipsec/modules/common/module.py
+    #
+    def load_module( self, module_path, module_argv ):
+        module_name =  self.get_module_name(module_path)
+        module = chipsec.module.Module(module_name)
+
+        if module not in self.Loaded_Modules:
+            self.Loaded_Modules.append( (module,module_argv) )
+            if not self._list_tags: logger().log( "[+] loaded %s" % module.get_name() )
+        return True
+
+    # @TODO: Fix it!
+    def unload_module( self, module_path ):
+        if module_path in self.Loaded_Modules:
+            self.Loaded_Modules.remove( module_path )
+        return True
+
+    def load_modules_from_path( self, from_path, recursive = True ):
+        if logger().VERBOSE: logger().log( "[*] Path: %s" % os.path.abspath( from_path ) )
+        for dirname, subdirs, mod_fnames in os.walk( os.path.abspath( from_path ) ) :
+            if not recursive:
+                while len(subdirs) > 0:
+                    subdirs.pop()
+            for modx in mod_fnames:
+                if fnmatch.fnmatch( modx, '*.py' ) and not fnmatch.fnmatch( modx, '__init__.py' ):
+                    self.load_module( os.path.join( dirname, modx ), None )
+
+    def load_my_modules(self):
+        from chipsec.chipset import CHIPSET_ID_UNKNOWN
+        #
+        # Step 1.
+        # Load modules common to all supported platforms
+        #
+        common_path = os.path.join( self.Modules_Path, 'common' )
+        logger().log( "[*] loading common modules from \"%s\" .." % common_path.replace(os.getcwd(),'.') )
+        self.load_modules_from_path( common_path )
+        #
+        # Step 2.
+        # Load platform-specific modules from the corresponding platform module directory
+        #
+        chipset_path = os.path.join( self.Modules_Path, self._cs.code.lower() )
+        if (CHIPSET_ID_UNKNOWN != self._cs.id) and os.path.exists( chipset_path ):
+            logger().log( "[*] loading platform specific modules from \"%s\" .." % chipset_path.replace(os.getcwd(),'.') )
+            self.load_modules_from_path( chipset_path )
+        else:
+            logger().log( "[*] No platform specific modules to load" )
+        #
+        # Step 3.
+        # Enumerate all modules from the root module directory
+        logger().log( "[*] loading modules from \"%s\" .." % self.Modules_Path.replace(os.getcwd(),'.') )
+        self.load_modules_from_path( self.Modules_Path, False )
+
+
+    def load_user_modules(self):
+        for import_path in self.IMPORT_PATHS:
+            logger().log( "[*] loading modules from \"%s\" .." % import_path )
+            self.load_modules_from_path(import_path)
+
+    def clear_loaded_modules(self):
+        del self.Loaded_Modules[:]
+
+
+    def print_loaded_modules(self):
+        if self.Loaded_Modules == []:
+            logger().log( "No modules have been loaded" )
+        for (modx,modx_argv) in self.Loaded_Modules:
+            logger().log( modx )
+
+
+    def run_loaded_modules(self):
+        from chipsec.module_common import ModuleResult
+
+        failed   = []
+        errors   = []
+        warnings = []
+        passed   = []
+        skipped  = []
+        exceptions = []
+        executed = 0
+        exit_code = ExitCode()
+
+        if not self._list_tags: logger().log( "[*] running loaded modules .." )
+
+        t = time.time()
+        for (modx,modx_argv) in self.Loaded_Modules:
+            executed += 1
+            if not self._list_tags: logger().start_module( modx.get_name( ) )
+            # Run the module
+            try:
+                result = self.run_module( modx, modx_argv )
+            except BaseException:
+                exceptions.append( modx )
+                exit_code.exception()
+                result = ModuleResult.ERROR
+                if logger().DEBUG: logger().log_bad(traceback.format_exc())
+                if self.failfast: raise
+            # Module uses the old API  display warning and try to run anyways
+            if result == ModuleResult.DEPRECATED:
+                exit_code.deprecated()
+                logger().log_warning( 'Module %s does not inherit BaseModule class. Attempting to locate run function..' % str(modx) )
+                try:
+                    result = self.old_run_module( modx.get_name(), modx_argv )
+                except BaseException:
+                    exceptions.append( modx )
+                    exit_code.exception()
+                    result = ModuleResult.ERROR
+                    if logger().DEBUG: logger().log_bad(traceback.format_exc())
+                    if self.failfast: raise
+
+            if not self._list_tags: logger().end_module( modx.get_name() )
+
+            if None == result or ModuleResult.ERROR == result:
+                errors.append( modx )
+                exit_code.error()
+            elif False == result or ModuleResult.FAILED == result:
+                failed.append( modx )
+                exit_code.fail()
+            elif True == result or ModuleResult.PASSED == result:
+                passed.append( modx )
+            elif ModuleResult.WARNING == result:
+                exit_code.warning()
+                warnings.append( modx )
+            elif ModuleResult.SKIPPED == result:
+                exit_code.skipped()
+                skipped.append( modx )
+
+
+        if not self._list_tags:
+            logger().log( "" )
+            logger().log( "[CHIPSEC] ***************************  SUMMARY  ***************************" )
+            if not self.no_time:
+                logger().log( "[CHIPSEC] Time elapsed          %.3f" % (time.time()-t) )
+            logger().log( "[CHIPSEC] Modules total         %d" % executed )
+            logger().log( "[CHIPSEC] Modules failed to run %d:" % len(errors) )
+            for mod in errors: logger().error( str(mod) )
+            logger().log( "[CHIPSEC] Modules passed        %d:" % len(passed) )
+            for fmod in passed: logger().log_passed( str(fmod) )
+            logger().log( "[CHIPSEC] Modules failed        %d:" % len(failed) )
+            for fmod in failed: logger().log_failed( str(fmod) )
+            logger().log( "[CHIPSEC] Modules with warnings %d:" % len(warnings) )
+            for fmod in warnings: logger().log_warning( str(fmod) )
+            logger().log( "[CHIPSEC] Modules skipped %d:" % len(skipped) )
+            for fmod in skipped: logger().log_skipped( str(fmod) )
+            if len(exceptions) > 0:
+                logger().log( "[CHIPSEC] Modules with Exceptions %d:" % len(exceptions) )
+                for fmod in exceptions: logger().error( str(fmod) )
+            logger().log( "[CHIPSEC] *****************************************************************" )
+            #logger().log( "[CHIPSEC] Version:   %s"% self.get_chipsec_version() )
+        else:
+            logger().log( "[*] Available tags are:" )
+            for at in self.AVAILABLE_TAGS: logger().log("    %s"%at)
+
+        return exit_code.get_code()
+
+
+
+    ##################################################################################
+    # Running all chipset configuration security checks
+    ##################################################################################
+
+    def run_all_modules(self):
+        if self.CHIPSEC_LOADED_AS_EXE:
+            import zipfile
+            myzip = zipfile.ZipFile( os.path.join(self.CHIPSEC_FOLDER, "library.zip" ))
+            global ZIP_MODULES_RE
+            ZIP_MODULES_RE = re.compile("^chipsec\/modules\/\w+\.pyc$|^chipsec\/modules\/common\/(\w+\/)*\w+\.pyc$|^chipsec\/modules\/"+self._cs.code.lower()+"\/\w+\.pyc$", re.IGNORECASE|re.VERBOSE)
+            zip_modules = []
+            zip_modules.extend( map(self.map_pass, filter(self.f_mod, myzip.namelist())) )
+            logger().log( "Loaded modules from ZIP:" )
+            for zmodx in zip_modules:
+                module_name = self.get_module_name(zmodx)
+                mod = chipsec.module.Module(module_name)
+                logger().log(mod.get_name())
+                self.Loaded_Modules.append( (mod,None) )
+        else:
+            self.load_my_modules()
+        self.load_user_modules()
+        return self.run_loaded_modules()
+
+
+
+
+    def usage(self):
+        from chipsec.chipset import Chipset_Code
+        print "\n- Command Line Usage\n\t``# %.65s [options]``\n" % sys.argv[0]
+        print "Options\n-------"
+        print "====================== =============================================================="
+        print "-m --module             specify module to run (example: -m common.bios_wp)"
+        print "-a --module_args        additional module arguments, format is 'arg0,arg1..'"
+        print "-v --verbose            verbose mode"
+        print "-d --debug              show debug output"
+        print "-l --log                output to log file"
+        print "====================== =============================================================="
+        print "\nAdvanced Options\n----------------"
+        print "======================== " + "="*(7*len(Chipset_Code))
+        print "-p --platform             explicitly specify platform code. Should be among the supported platforms:"
+        print "                          [ %s ]" % (" | ".join( ["%.4s" % c for c in Chipset_Code]))
+        print "-n --no_driver            chipsec won't need kernel mode functions so don't load chipsec driver"
+        print "-i --ignore_platform      run chipsec even if the platform is not recognized"
+        print "-e --exists               chipsec service has already been manually installed and started (driver loaded)."
+        print "-x --xml                  specify filename for xml output (JUnit style)."
+        print "-t --moduletype           run tests of a specific type (tag)."
+        print "   --list_tags            list all the available options for -t,--moduletype"
+        print "-I --include              specify additional path to load modules from"
+        print "   --failfast             fail on any exception and exit (don't mask exceptions)"
+        print "   --no_time              don't log timestamps"
+        print "======================== " + "="*(7*len(Chipset_Code))
+        print "\nExit Code\n---------"
+        print "CHIPSEC returns an integer exit code:\n"
+        print "- Exit code is 0:       all modules ran successfully and passed"
+        print "- Exit code is not 0:   each bit means the following:\n"
+        print "    - Bit 0: SKIPPED    at least one module was skipped"
+        print "    - Bit 1: WARNING    at least one module had a warning"
+        print "    - Bit 2: DEPRECATED at least one module uses deprecated API"
+        print "    - Bit 3: FAIL       at least one module failed"
+        print "    - Bit 4: ERROR      at least one module wasn't able to run"
+        print "    - Bit 5: EXCEPTION  at least one module thrown an unexpected exceptions"
+
+
+    def parse_args(self):
+        import getopt
+        try:
+            opts, args = getopt.getopt(self.argv, "ip:m:ho:vdea:nl:t:x:I:",
+            ["ignore_platform", "platform=", "module=", "help", "output=",
+              "verbose", "debug", "exists", "module_args=", "no_driver", "log=",
+              "moduletype=", "xml=","list_tags", "include", "failfast","no_time"])
+        except getopt.GetoptError, err:
+            print str(err)
+            self.usage()
+            return ExitCode.EXCEPTION
+
+        for o, a in opts:
+            if o in ("-v", "--verbose"):
+                logger().VERBOSE = True
+                logger().HAL     = True
+                logger().DEBUG   = True
+            elif o in ("-d", "--debug"):
+                logger().DEBUG   = True
+            elif o in ("-h", "--help"):
+                self.usage()
+                sys.exit(0)
+                return 0
+            elif o in ("-o", "--output"):
+                self._output = a
+            elif o in ("-p", "--platform"):
+                self._platform = a.upper()
+            elif o in ("-m", "--module"):
+                #_module = a.lower()
+                self._module = a
+            elif o in ("-a", "--module_args"):
+                self._module_argv = a.split(',')
+            elif o in ("-e", "--exists"):
+                self._start_svc = False
+            elif o in ("-i", "--ignore_platform"):
+                logger().log( "[*] Ignoring unsupported platform warning and continue execution" )
+                self._unkownPlatform = False
+            elif o in ("-l", "--log"):
+                #logger().log( "[*] Output to log file '%s' (--log option or chipsec_main.logger().set_log_file in Python console)" % a )
+                logger().set_log_file( a )
+            elif o in ("-t", "--moduletype"):
+                usertags = a.upper().split(",")
+                for tag in usertags:
+                    self.USER_MODULE_TAGS.append(tag)
+            elif o in ("-n", "--no_driver"):
+                self._no_driver = True
+            elif o in ("-x", "--xml"):
+                logger().set_xml_file(a)
+            elif o in ("--list_tags"):
+                self._list_tags = True
+            elif o in ("-I","--include"):
+                self.IMPORT_PATHS.append(a)
+            elif o in ("--failfast"):
+                self.failfast = True
+            elif o in ("--no_time"):
+                self.no_time = True
+            else:
+                assert False, "unknown option"
+
+    ##################################################################################
+    # Entry point for command-line execution
+    ##################################################################################
+
+    def main ( self ):
+        from chipsec.chipset import  UnknownChipsetError
+        self.print_banner()
+
+
+        for import_path in self.IMPORT_PATHS:
+            sys.path.append(os.path.abspath( import_path ) )
+
+        # If no driver needed, we won't start/stop service
+        if self._no_driver: _start_svc = False
+
+        try:
+            # If no driver needed, we won't initialize chipset with automatic platform detection
+            if not self._no_driver: self._cs.init( self._platform, self._start_svc )
+        except UnknownChipsetError , msg:
+            logger().error( "Platform is not supported (%s)." % str(msg) )
+            if self._unkownPlatform:
+                logger().error( 'To run anyways please use -i command-line option\n\n' )
+                if logger().DEBUG: logger().log_bad(traceback.format_exc())
+                if self.failfast: raise msg
+                return  ExitCode.EXCEPTION
+            logger().warn("Platform dependent functionality is likely to be incorrect")
+        except OsHelperError as os_helper_error:
+            logger().error(str(os_helper_error))
+            if logger().DEBUG: logger().log_bad(traceback.format_exc())
+            if self.failfast: raise os_helper_error
+            return ExitCode.EXCEPTION
+        except BaseException, be:
+            logger().log_bad(traceback.format_exc())
+            if self.failfast: raise be
+            return ExitCode.EXCEPTION
+
+
+        _ver = self.get_chipsec_version()
+        logger().log( "[CHIPSEC] OS      : %s %s %s %s" % (self._cs.helper.os_system, self._cs.helper.os_release, self._cs.helper.os_version, self._cs.helper.os_machine) )
+        logger().log( "[CHIPSEC] Platform: %s\n[CHIPSEC]      VID: %04X\n[CHIPSEC]      DID: %04X" % (self._cs.longname, self._cs.vid, self._cs.did))
+        #logger().log( "[CHIPSEC] CPU affinity: 0x%X" % self._cs.helper.get_affinity() )
+
+        #logger().log( "[*] CHIPSEC : %s"% _ver )
+        logger().xmlAux.add_test_suite_property( "OS", "%s %s %s %s" % (self._cs.helper.os_system, self._cs.helper.os_release, self._cs.helper.os_version, self._cs.helper.os_machine) )
+        logger().xmlAux.add_test_suite_property( "Platform", "%s, VID: %04X, DID: %04X" % (self._cs.longname, self._cs.vid, self._cs.did) )
+        logger().xmlAux.add_test_suite_property( "CHIPSEC", "%s" % _ver )
+        logger().log( " " )
+
+        if logger().VERBOSE: logger().log("[*] Running from %s" % os.getcwd())
+
+        modules_failed = 0
+        if self._module:
+            self.load_module( self._module, self._module_argv )
+            modules_failed = self.run_loaded_modules()
+            #unload_module( _module );
+        else:
+            modules_failed = self.run_all_modules()
+
+        logger().saveXML()
+
+        self._cs.destroy( self._start_svc )
+        del self._cs
+        logger().disable()
+        return modules_failed
+
+def main(argv=None):
+    if argv is None:
+        argv = sys.argv[1:]
+    chipsecMain = ChipsecMain(argv)
+    return chipsecMain.main()
+
+if __name__ == "__main__":
+    sys.exit( main() )